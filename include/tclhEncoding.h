--- conflicted
+++ resolved
@@ -297,7 +297,6 @@
                                    Tcl_Size *numElemsP,
                                    Tcl_Size *numBytesP);
 
-<<<<<<< HEAD
 /* Function: Tclh_ObjFromWinCharsMulti
  * Converts Windows MultiSz WCHAR string to a Tcl list
  *
@@ -316,9 +315,6 @@
 Tcl_Obj *Tclh_ObjFromWinCharsMulti(Tclh_LibContext *tclhCtxP,
                                    WCHAR *lpcw,
                                    Tcl_Size maxlen);
-
-=======
->>>>>>> 0f2ff3aa
 #endif /* TCLH_LIFO_E_SUCCESS */
 
 #endif /* _WIN32 */
