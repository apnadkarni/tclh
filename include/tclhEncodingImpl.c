--- conflicted
+++ resolved
@@ -8,8 +8,6 @@
 #include "tclhEncoding.h"
 #include <assert.h>
 
-<<<<<<< HEAD
-=======
 Tclh_ReturnCode
 Tclh_EncodingLibInit(Tcl_Interp *interp, Tclh_LibContext *tclhCtxP)
 {
@@ -19,7 +17,6 @@
     return TCL_OK; /* Must have been already initialized */
 }
 
->>>>>>> 442e393e
 #if TCL_MAJOR_VERSION >= 9
 int
 Tclh_ExternalToUtf(Tcl_Interp *interp,
